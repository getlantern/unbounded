--- conflicted
+++ resolved
@@ -11,11 +11,8 @@
 	"math/big"
 	"net"
 	"net/http"
-<<<<<<< HEAD
+	"os"
 	"strings"
-=======
-	"os"
->>>>>>> d5e5b067
 	"sync/atomic"
 	"time"
 
@@ -163,7 +160,6 @@
 	}
 }
 
-<<<<<<< HEAD
 func extractTeamId(r *http.Request) string {
 	v := r.Header.Values("Sec-Websocket-Protocol")
 	for _, s := range v {
@@ -174,13 +170,10 @@
 	return ""
 }
 
-func (l proxyListener) handleWebsocket(w http.ResponseWriter, r *http.Request) {
+func (l proxyListener) handleWebSocket(w http.ResponseWriter, r *http.Request) {
 	teamId := extractTeamId(r)
 	common.Debugf("Websocket connection from %v team: %v", r.Host, teamId)
 
-=======
-func (l proxyListener) handleWebSocket(w http.ResponseWriter, r *http.Request) {
->>>>>>> d5e5b067
 	// TODO: InsecureSkipVerify=true just disables origin checking, we need to instead add origin
 	// patterns as strings using AcceptOptions.OriginPattern
 	// TODO: disabling compression is a workaround for a WebKit bug:
@@ -466,11 +459,7 @@
 		return nil, fmt.Errorf("unable to listen on %v: %w", addr, err)
 	}
 	// We use this wrapped listener to enable our local HTTP proxy to listen for WebSocket connections
-<<<<<<< HEAD
-	l := proxyListener{
-=======
 	l := &proxyListener{
->>>>>>> d5e5b067
 		Listener:     ll,
 		connections:  make(chan net.Conn, 2048),
 		tlsConfig:    tlsConfig,
