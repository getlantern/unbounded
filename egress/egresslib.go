--- conflicted
+++ resolved
@@ -14,11 +14,8 @@
 	"net"
 	"net/http"
 	"os"
-<<<<<<< HEAD
 	"strings"
-=======
 	"sync"
->>>>>>> 2ab89745
 	"sync/atomic"
 	"time"
 
@@ -162,13 +159,8 @@
 	return q.addr
 }
 
-<<<<<<< HEAD
-type ProxyListener struct {
-	net.Listener
-=======
 type proxyListener struct {
 	net.Listener // the websocket or webtransport listener
->>>>>>> 2ab89745
 	connections  chan net.Conn
 	tlsConfig    *tls.Config
 	addr         net.Addr
@@ -183,18 +175,6 @@
 	name string
 }
 
-<<<<<<< HEAD
-func (l ProxyListener) Accept() (net.Conn, error) {
-	conn := <-l.connections
-	return conn, nil
-}
-
-func (l ProxyListener) Addr() net.Addr {
-	return l.addr
-}
-
-func (l ProxyListener) Close() error {
-=======
 func (l *proxyListener) Accept() (net.Conn, error) {
 	conn, ok := <-l.connections
 	if !ok {
@@ -217,7 +197,6 @@
 	close(l.connections)
 	l.mutex.Unlock()
 
->>>>>>> 2ab89745
 	err := l.Listener.Close()
 	ctx, cancel := context.WithTimeout(context.Background(), 10*time.Second)
 	defer cancel()
@@ -250,7 +229,6 @@
 	}
 }
 
-<<<<<<< HEAD
 func extractTeamId(r *http.Request) string {
 	v := r.Header.Values("Sec-Websocket-Protocol")
 	for _, s := range v {
@@ -261,13 +239,9 @@
 	return ""
 }
 
-func (l ProxyListener) HandleWebSocket(w http.ResponseWriter, r *http.Request) {
+func (l *proxyListener) handleWebSocket(w http.ResponseWriter, r *http.Request) {
 	teamId := extractTeamId(r)
 	common.Debugf("Websocket connection from %v team: %v", r.Host, teamId)
-
-=======
-func (l *proxyListener) handleWebSocket(w http.ResponseWriter, r *http.Request) {
->>>>>>> 2ab89745
 	// TODO: InsecureSkipVerify=true just disables origin checking, we need to instead add origin
 	// patterns as strings using AcceptOptions.OriginPattern
 	// TODO: disabling compression is a workaround for a WebKit bug:
@@ -394,11 +368,7 @@
 	return wtpconn.PacketConn.SetWriteDeadline(t)
 }
 
-<<<<<<< HEAD
-func (l ProxyListener) handleWebTransport(pconn net.PacketConn, remoteAddr net.Addr) {
-=======
 func (l *proxyListener) handleWebTransport(pconn net.PacketConn, remoteAddr net.Addr) {
->>>>>>> 2ab89745
 	addr := common.DebugAddr(fmt.Sprintf("WebTransport connection %v", uuid.NewString()))
 	wtpconn := webtransportPacketConn{pconn}
 	defer wtpconn.Close()
@@ -469,7 +439,7 @@
 	}
 
 	// We use this wrapped listener to enable our local HTTP proxy to listen for WebTransport connections
-	l := &ProxyListener{
+	l := &proxyListener{
 		connections:  make(chan net.Conn, 2048),
 		tlsConfig:    tlsConfig,
 		addr:         tcpAddr,
@@ -525,29 +495,15 @@
 	return l, nil
 }
 
-<<<<<<< HEAD
 func NewWebSocketListener(ctx context.Context, ll net.Listener, certPEM, keyPEM string) (net.Listener, error) {
-=======
-func NewWebSocketListener(ctx context.Context, addr, certPEM, keyPEM string) (net.Listener, error) {
-	if err := otelInit(ctx); err != nil {
-		return nil, err
-	}
->>>>>>> 2ab89745
 	closeFuncMetric := telemetry.EnableOTELMetrics(ctx)
 	tlsConfig, err := tlsConfig(certPEM, keyPEM)
 	if err != nil {
 		return nil, fmt.Errorf("unable to load tlsconfig %w", err)
 	}
-<<<<<<< HEAD
-=======
-	ll, err := net.Listen("tcp", addr)
-	if err != nil {
-		return nil, fmt.Errorf("unable to listen on %v: %w", addr, err)
-	}
->>>>>>> 2ab89745
 
 	// We use this wrapped listener to enable our local HTTP proxy to listen for WebSocket connections
-	l := &ProxyListener{
+	l := &proxyListener{
 		Listener:     ll,
 		connections:  make(chan net.Conn, 2048),
 		tlsConfig:    tlsConfig,
@@ -561,13 +517,7 @@
 		ReadTimeout:  30 * time.Second,
 		WriteTimeout: 30 * time.Second,
 	}
-<<<<<<< HEAD
-
-	http.Handle("/ws", otelhttp.NewHandler(http.HandlerFunc(l.HandleWebSocket), "/ws"))
-	common.Debugf("Egress server listening for WebSocket connections on %v", ll.Addr())
-=======
 	http.Handle(l.path, otelhttp.NewHandler(http.HandlerFunc(l.handleWebSocket), l.path))
->>>>>>> 2ab89745
 	go func() {
 		common.Debugf("Egress server listening for WebSocket connections on %v", ll.Addr())
 
