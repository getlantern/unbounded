--- conflicted
+++ resolved
@@ -78,21 +78,12 @@
 		pTableSz: number,
 		busBufSz: number,
 		netstated: string,
-<<<<<<< HEAD
-		discoverySrv: string,
-		discoverySrvEndpoint: string,
-		tag: string,
-		egressAddr: string,
-		egressEndpoint: string,
-		webTransport: boolean,
-=======
     discoverySrv: string,
     discoverySrvEndpoint: string,
     stunBatchSize: number,
     tag: string,
     egressAddr: string,
     egressEndpoint: string
->>>>>>> 0b9bbcad
 	): WasmClient
 }
 
