# wasm
cmd/dist/bin/*
cmd/dist/wmaker/*
cmd/dist/public/*.wasm

# misc
.DS_Store
*.*.swp
<<<<<<< HEAD
.vscode/
=======
.vscode/*
>>>>>>> de76aec1

# ide
.idea/*

# ui
ui/node_modules
ui/coverage
ui/build
ui/yarn-debug.log*
ui/yarn-error.log*
ui/.env.development
ui/.env.production
ui/extension/dist
ui/extension/packages
ui/extension/.env
ui/wp-plugin.zip
ui/public/widget.wasm

# netstated globe web client and build
netstate/d/webclients/globe/node_modules
netstate/d/webclients/globe/build<|MERGE_RESOLUTION|>--- conflicted
+++ resolved
@@ -6,11 +6,7 @@
 # misc
 .DS_Store
 *.*.swp
-<<<<<<< HEAD
-.vscode/
-=======
 .vscode/*
->>>>>>> de76aec1
 
 # ide
 .idea/*
