package freddie

import (
	"context"
	"crypto/tls"
	"encoding/json"
	"fmt"
	"net/http"
	"strconv"
	"sync"
	"sync/atomic"
	"time"

	"github.com/google/uuid"
	"go.opentelemetry.io/otel"
	"go.opentelemetry.io/otel/attribute"
	"go.opentelemetry.io/otel/codes"
	"go.opentelemetry.io/otel/metric"
	"go.opentelemetry.io/otel/trace"
	"golang.org/x/mod/semver"

	"github.com/getlantern/broflake/common"
)

// About these TTL values: Freddie models each segment of the signaling handshake as a request and
// a response. When Bob POSTs a signaling message to Freddie, Freddie delivers it to Alice, and then
// Freddie waits for Alice to POST a response. Here, "TTL" is the length of time Freddie will wait
// for Alice to send her response. In the past, Freddie was aggressively agnostic about the contents
// of each signaling message, but these days we find it helpful to break that agonisticism a bit, and
// for Freddie to tweak the TTL on a per-message basis to accommodate steps in the signaling
// handshake which require more or less time. For example, ICE gathering can take quite a long time,
// particularly under censored conditions, and so segments of the signaling handshake which await
// remote ICE candidates should accordingly wait a bit longer for a response.

// consumerTTL = how long to hold open HTTP requests for the genesis message stream?
// remoteICEGatheringTTL = TTL for segments awaiting remote ICE gathering
// defaultMsgTTL = TTL for all other segments

const (
	consumerTTL           = 20
	defaultMsgTTL         = 5
	remoteICEGatheringTTL = 15
)

var (
	consumerTable = userTable{Data: make(map[string]chan string), BufferSz: 0}
	signalTable   = userTable{Data: make(map[string]chan string), BufferSz: 1}
)

// A userTable keeps state for requests and responses. Each channel in the map represents a request
// that's awaiting a response.
type userTable struct {
	Data     map[string]chan string
	BufferSz int
	sync.RWMutex
}

// Add a channel for a responder to respond over. Since we cannot guarantee that a responder will
// arrive, request handlers should eventually call Delete() to clean up that channel state.
func (t *userTable) Add(userID string) chan string {
	t.Lock()
	defer t.Unlock()
	t.Data[userID] = make(chan string, t.BufferSz)
	return t.Data[userID]
}

func (t *userTable) Delete(userID string) {
	t.Lock()
	defer t.Unlock()
	delete(t.Data, userID)
}

// Send a message with *exactly once* semantics by deleting the response channel from the table after
// sending over it. NB the implementation pattern is to create a race between the request handler
// and the response handler to idempotently delete the response channel state: if a responder arrives
// and uses SendOnce() to send a response over the chnanel, they will delete it, and if the responder
// fails to arrive, the request hanndler will delete it upon timeout.
func (t *userTable) SendOnce(userID string, msg string) bool {
	t.Lock()
	defer t.Unlock()
	userChan, ok := t.Data[userID]
	if ok {
		userChan <- msg
		delete(t.Data, userID)
	}
	return ok
}

// Send a message to every user in the table with *unreliable* delivery semantics. Broadcast can
// behave in subtly different ways depending on the userTable's BufferSz, but you probably want to
// use it with a BufferSz of 0.
func (t *userTable) Broadcast(msg string) {
	t.RLock()
	defer t.RUnlock()
	for _, userChan := range t.Data {
		select {
		case userChan <- msg:
			// Message delivered, do nothing
		default:
			// Message not delivered, do nothing
		}
	}
}

func (t *userTable) Size() int {
	t.RLock()
	defer t.RUnlock()
	return len(t.Data)
}

type Freddie struct {
	TLSConfig *tls.Config

	ctx context.Context
	srv *http.Server

	currentGets  atomic.Int64
	currentPosts atomic.Int64

	tracer            trace.Tracer
	meter             metric.Meter
	nConcurrentReqs   metric.Int64ObservableUpDownCounter
	totalRequests     metric.Int64Counter
	consumerTableSize metric.Int64ObservableUpDownCounter
	signalTableSize   metric.Int64ObservableUpDownCounter
}

func New(ctx context.Context, listenAddr string) (*Freddie, error) {
	mux := http.NewServeMux()

	f := Freddie{
		ctx: ctx,
		srv: &http.Server{
			ReadTimeout:  30 * time.Second,
			WriteTimeout: 30 * time.Second,
			Addr:         listenAddr,
			Handler:      mux,
		},
		currentGets:  atomic.Int64{},
		currentPosts: atomic.Int64{},
		tracer:       otel.Tracer("github.com/getlantern/broflake/freddie"),
		meter:        otel.Meter("github.com/getlantern/broflake/freddie"),
	}

	var err error

	f.nConcurrentReqs, err = f.meter.Int64ObservableUpDownCounter("freddie.requests.concurrent",
		metric.WithDescription("concurrent requests"),
		metric.WithUnit("request"),
		metric.WithInt64Callback(func(ctx context.Context, m metric.Int64Observer) error {
			attrs := metric.WithAttributes(attribute.String("method", "GET"))
			m.Observe(f.currentGets.Load(), attrs)

			attrs = metric.WithAttributes(attribute.String("method", "POST"))
			m.Observe(f.currentPosts.Load(), attrs)
			return nil
		}))
	if err != nil {
		return nil, err
	}

	f.totalRequests, err = f.meter.Int64Counter("freddie.requests",
		metric.WithDescription("total requests"),
		metric.WithUnit("request"))
	if err != nil {
		return nil, err
	}

	f.consumerTableSize, err = f.meter.Int64ObservableUpDownCounter("freddie.consumertable.size",
		metric.WithDescription("total number of users in the consumers table"),
		metric.WithUnit("user"),
		metric.WithInt64Callback(func(ctx context.Context, m metric.Int64Observer) error {
			m.Observe(int64(consumerTable.Size()))
			return nil
		}))
	if err != nil {
		return nil, err
	}

	f.signalTableSize, err = f.meter.Int64ObservableUpDownCounter("freddie.signaltable.size",
		metric.WithDescription("total number of users in the signal table"),
		metric.WithUnit("user"),
		metric.WithInt64Callback(func(ctx context.Context, m metric.Int64Observer) error {
			m.Observe(int64(signalTable.Size()))
			return nil
		}))
	if err != nil {
		return nil, err
	}

	mux.HandleFunc("/healthz", func(w http.ResponseWriter, r *http.Request) {
		w.WriteHeader(http.StatusOK)
		fmt.Fprintf(w, "freddie (%v)\n", common.Version)
		fmt.Fprintf(w, "current GET requests: %d\n", f.currentGets.Load())
		fmt.Fprintf(w, "current POST requests: %d\n", f.currentPosts.Load())
	})
	mux.HandleFunc("/v1/signal", f.handleSignal)

	return &f, nil
}

func (f *Freddie) ListenAndServe() error {
	common.Debugf(
		"Freddie (%v) listening on %v (consumerTTL: %v remoteICEGatheringTTL: %v defaultMsgTTL: %v)",
		common.Version,
		f.srv.Addr,
		consumerTTL,
		remoteICEGatheringTTL,
		defaultMsgTTL,
	)
	return f.srv.ListenAndServe()
}

func (f *Freddie) ListenAndServeTLS(certFile, keyFile string) error {
	f.srv.TLSConfig = f.TLSConfig

	common.Debugf(
		"Freddie (%v/tls) listening on %v (consumerTTL: %v remoteICEGatheringTTL: %v defaultMsgTTL: %v)",
		common.Version,
		f.srv.Addr,
		consumerTTL,
		remoteICEGatheringTTL,
		defaultMsgTTL,
	)
	return f.srv.ListenAndServeTLS(certFile, keyFile)
}

func (f *Freddie) Shutdown() error {
	return f.srv.Shutdown(f.ctx)
}

func (f *Freddie) handleSignal(w http.ResponseWriter, r *http.Request) {
	ctx, span := f.tracer.Start(r.Context(), "handleSignal")
	defer span.End()

	enableCors(w)

	// Handle preflight requests
	if r.Method == http.MethodOptions {
		w.Header().Set("Access-Control-Allow-Credentials", "*")
		w.Header().Set("Access-Control-Allow-Methods", "GET,HEAD,OPTIONS,POST,PUT")
		w.Header().Set(
			"Access-Control-Allow-Headers",
			"Access-Control-Allow-Headers, Origin, Accept, X-Requested-With, Content-Type, "+
				"Access-Control-Request-Method, Access-Control-Request-Headers, "+common.VersionHeader,
		)

		w.WriteHeader(http.StatusOK)
		return
	}

	if !isValidProtocolVersion(r) {
		w.WriteHeader(http.StatusTeapot)
		w.Write([]byte("418\n"))
		return
	}

	f.totalRequests.Add(ctx, 1, metric.WithAttributes(attribute.String("method", r.Method)))

	switch r.Method {
	case http.MethodGet:
		f.handleSignalGet(ctx, w, r)
	case http.MethodPost:
		f.handleSignalPost(ctx, w, r)
	}
}

// GET /v1/signal is the producer advertisement stream
func (f *Freddie) handleSignalGet(ctx context.Context, w http.ResponseWriter, r *http.Request) {
	ctx, span := f.tracer.Start(ctx, "handleSignalGet")
	defer span.End()

	f.currentGets.Add(1)
	defer f.currentGets.Add(-1)

	consumerID := uuid.NewString()
	span.SetAttributes(attribute.String("consumer.id", consumerID))

	consumerChan := consumerTable.Add(consumerID)
	defer consumerTable.Delete(consumerID)

	// TODO: Matchmaking would happen here. (Just be selective about which consumers you broadcast
	// to, and you've implemented matchmaking!) If consumerTable was an indexed datastore, we could
	// select slices of consumers in O(1) based on some deterministic function
	w.WriteHeader(http.StatusOK)
	timeoutChan := time.After(consumerTTL * time.Second)

	for {
		select {
		case msg := <-consumerChan:
			fmt.Fprintf(w, "%v\n", msg)
			w.(http.Flusher).Flush()
		case <-timeoutChan:
			return
		}
	}
}

// POST /v1/signal is how all signaling messaging is performed
func (f *Freddie) handleSignalPost(ctx context.Context, w http.ResponseWriter, r *http.Request) {
	ctx, span := f.tracer.Start(ctx, "handleSignalPost")
	defer span.End()

	f.currentPosts.Add(1)
	defer f.currentPosts.Add(-1)

	reqID := uuid.NewString()
	span.SetAttributes(attribute.String("request.id", reqID))

	reqChan := signalTable.Add(reqID)
	defer signalTable.Delete(reqID)

	if err := r.ParseForm(); err != nil {
		span.SetStatus(codes.Error, "failed to parse form")
		w.WriteHeader(http.StatusBadRequest)
		w.Write([]byte("400\n"))
		return
	}
	sendTo := r.Form.Get("send-to")
	data := r.Form.Get("data")
	msgType, err := strconv.ParseInt(r.Form.Get("type"), 10, 32)
	if err != nil {
		span.SetStatus(codes.Error, "invalid message type")
		span.RecordError(fmt.Errorf("invalid message type: %w", err))
		w.WriteHeader(http.StatusBadRequest)
		w.Write([]byte("400\n"))
		return
	}

	span.SetAttributes(
		attribute.String("recipient.id", sendTo),
		attribute.String("msg_type", common.SignalMsgType(msgType).String()),
	)

	// Package the message
	msg, err := json.Marshal(
		common.SignalMsg{ReplyTo: reqID, Type: common.SignalMsgType(msgType), Payload: data},
	)
	if err != nil {
		// Malformed request
		span.SetStatus(codes.Error, "malformed request")
		span.RecordError(fmt.Errorf("malformed request: %w", err))
		w.WriteHeader(http.StatusBadRequest)
		w.Write([]byte("400\n"))
		return
	}

	if sendTo == "genesis" {
		// It's a genesis message, so let's broadcast it to all consumers
		consumerTable.Broadcast(string(msg))
	} else {
		// It's a regular message, so let's signal it to its recipient (or return a 404 if the
		// recipient is no longer available)
		ok := signalTable.SendOnce(sendTo, string(msg))
		if !ok {
			span.SetStatus(codes.Error, "recipient not found")
			w.WriteHeader(http.StatusNotFound)
			w.Write([]byte("404\n"))
			return
		}
	}

	// Send 200 OK to indicate that signaling partner accepts the message, stream back their
	// response or a nil body if they failed to respond
	w.WriteHeader(http.StatusOK)
	span.SetStatus(codes.Ok, "")

	// XXX: below, Freddie becomes interested in the content of the signaling message so as to
	// implement optimizations, mostly related to synchronization and timing. This makes everything
	// less maintainable, so we dream of a world where Freddie can become agnostic again. That world
	// becomes real when we can move this logic to the client FSMs...
	var optimizedTTL time.Duration
	switch common.SignalMsgType(msgType) {
	case common.SignalMsgOffer:
		// Upon successfully delivering an offer, we wait for the remote peer to complete ICE gathering
		optimizedTTL = remoteICEGatheringTTL * time.Second
	case common.SignalMsgAnswer:
		// Upon successfully delivering an answer, we wait for the remote peer to complete ICE gathering
		optimizedTTL = remoteICEGatheringTTL * time.Second
	case common.SignalMsgICE:
		// There are no more steps in the signaling handshake, so just close the request immediately.
		// We previously implemented this short circuit behavior on the client side, but it required a
		// Flush() here to push the status header to the client. The Flush() confuses the browser and
		// breaks Golang context contracts in Wasm build targets, so we live with this for now.
		w.Write(nil)
		return
	default:
		optimizedTTL = defaultMsgTTL * time.Second
	}

	select {
	case res := <-reqChan:
<<<<<<< HEAD
		w.Write([]byte(fmt.Sprintf("%v\n", res)))
	case <-time.After(optimizedTTL):
=======
		fmt.Fprintf(w, "%v\n", res)
	case <-time.After(msgTTL * time.Second):
>>>>>>> 9b729c41
		span.AddEvent("timeout waiting for response")
		w.Write(nil)
	}
}

// TODO: delete me and replace with a real CORS strategy!
func enableCors(w http.ResponseWriter) {
	w.Header().Set("Access-Control-Allow-Origin", "*")
}

// Validate the Broflake protocol version header. If the header isn't present, we consider you
// invalid. Protocol version is currently the major version of Broflake's reference implementation
func isValidProtocolVersion(r *http.Request) bool {
	return semver.Major(r.Header.Get(common.VersionHeader)) == semver.Major(common.Version)
}<|MERGE_RESOLUTION|>--- conflicted
+++ resolved
@@ -390,13 +390,8 @@
 
 	select {
 	case res := <-reqChan:
-<<<<<<< HEAD
-		w.Write([]byte(fmt.Sprintf("%v\n", res)))
+		fmt.Fprintf(w, "%v\n", res)
 	case <-time.After(optimizedTTL):
-=======
-		fmt.Fprintf(w, "%v\n", res)
-	case <-time.After(msgTTL * time.Second):
->>>>>>> 9b729c41
 		span.AddEvent("timeout waiting for response")
 		w.Write(nil)
 	}
