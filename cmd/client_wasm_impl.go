//go:build wasm

// client_wasm_impl.go is the entry point for standalone builds for wasm build targets
package main

import (
	"syscall/js"

	"github.com/getlantern/broflake/clientcore"
	"github.com/getlantern/broflake/common"
)

func main() {
	common.Debugf("wasm client started...")

	// A constructor is exposed to JS. Some (but not all) defaults are forcibly overridden by passing
	// args. You *must* pass valid values for all of these args:
	//
	// newBroflake(
	//    BroflakeOptions.ClientType,
	//    BroflakeOptions.CTableSize,
	//    BroflakeOptions.PTableSize,
	//    BroflakeOptions.BusBufferSz,
	//    BroflakeOptions.Netstated,
	//    WebRTCOptions.DiscoverySrv
	//    WebRTCOptions.Endpoint,
	//    WebRTCOptions.STUNBatchSize,
	//    WebRTCOptions.Tag
	//    EgressOptions.Addr
	//    EgressOptions.Endpoint
	// )
	//
	// Returns a reference to a Broflake JS API impl (defined in ui_wasm_impl.go)
	js.Global().Set(
		"newBroflake",
		js.FuncOf(func(this js.Value, args []js.Value) interface{} {
			webTransport := args[5].Bool()
			bfOpt := clientcore.BroflakeOptions{
				ClientType:   args[0].String(),
				CTableSize:   args[1].Int(),
				PTableSize:   args[2].Int(),
				BusBufferSz:  args[3].Int(),
				Netstated:    args[4].String(),
				WebTransport: webTransport,
			}

			rtcOpt := clientcore.NewDefaultWebRTCOptions()
<<<<<<< HEAD
			rtcOpt.DiscoverySrv = args[6].String()
			rtcOpt.Endpoint = args[7].String()
			rtcOpt.Tag = args[8].String()

			var egOpt *clientcore.EgressOptions
			if webTransport {
				clientcore.NewDefaultWebTransportEgressOptions()
			} else {
				clientcore.NewDefaultWebSocketEgressOptions()
			}
=======
			rtcOpt.DiscoverySrv = args[5].String()
			rtcOpt.Endpoint = args[6].String()
			rtcOpt.STUNBatchSize = uint32(args[7].Int())
			rtcOpt.Tag = args[8].String()

			egOpt := clientcore.NewDefaultEgressOptions()
>>>>>>> 0b9bbcad
			egOpt.Addr = args[9].String()
			egOpt.Endpoint = args[10].String()

			_, ui, err := clientcore.NewBroflake(&bfOpt, rtcOpt, egOpt)
			if err != nil {
				common.Debugf("newBroflake error: %v", err)
				return nil
			}

			common.Debugf("Built new Broflake API: %v", ui.ID)
			return js.Global().Get(ui.ID)
		}),
	)

	select {}
}<|MERGE_RESOLUTION|>--- conflicted
+++ resolved
@@ -45,25 +45,12 @@
 			}
 
 			rtcOpt := clientcore.NewDefaultWebRTCOptions()
-<<<<<<< HEAD
-			rtcOpt.DiscoverySrv = args[6].String()
-			rtcOpt.Endpoint = args[7].String()
-			rtcOpt.Tag = args[8].String()
-
-			var egOpt *clientcore.EgressOptions
-			if webTransport {
-				clientcore.NewDefaultWebTransportEgressOptions()
-			} else {
-				clientcore.NewDefaultWebSocketEgressOptions()
-			}
-=======
 			rtcOpt.DiscoverySrv = args[5].String()
 			rtcOpt.Endpoint = args[6].String()
 			rtcOpt.STUNBatchSize = uint32(args[7].Int())
 			rtcOpt.Tag = args[8].String()
 
 			egOpt := clientcore.NewDefaultEgressOptions()
->>>>>>> 0b9bbcad
 			egOpt.Addr = args[9].String()
 			egOpt.Endpoint = args[10].String()
 
